package vsphere

import (
	"fmt"
	"os"
	"testing"

	"github.com/hashicorp/terraform/helper/resource"
	"github.com/hashicorp/terraform/terraform"
	"github.com/vmware/govmomi"
	"github.com/vmware/govmomi/find"
	"github.com/vmware/govmomi/object"
	"golang.org/x/net/context"
)

func TestAccVSphereVirtualMachine_basic(t *testing.T) {
	var vm virtualMachine
	var locationOpt string
	var datastoreOpt string

	if v := os.Getenv("VSPHERE_DATACENTER"); v != "" {
		locationOpt += fmt.Sprintf("    datacenter = \"%s\"\n", v)
	}
	if v := os.Getenv("VSPHERE_CLUSTER"); v != "" {
		locationOpt += fmt.Sprintf("    cluster = \"%s\"\n", v)
	}
	if v := os.Getenv("VSPHERE_RESOURCE_POOL"); v != "" {
		locationOpt += fmt.Sprintf("    resource_pool = \"%s\"\n", v)
	}
	if v := os.Getenv("VSPHERE_DATASTORE"); v != "" {
		datastoreOpt = fmt.Sprintf("        datastore = \"%s\"\n", v)
	}
	template := os.Getenv("VSPHERE_TEMPLATE")
	gateway := os.Getenv("VSPHERE_NETWORK_GATEWAY")
	label := os.Getenv("VSPHERE_NETWORK_LABEL")
	ip_address := os.Getenv("VSPHERE_NETWORK_IP_ADDRESS")

	resource.Test(t, resource.TestCase{
		PreCheck:     func() { testAccPreCheck(t) },
		Providers:    testAccProviders,
		CheckDestroy: testAccCheckVSphereVirtualMachineDestroy,
		Steps: []resource.TestStep{
			resource.TestStep{
				Config: fmt.Sprintf(
					testAccCheckVSphereVirtualMachineConfig_basic,
					locationOpt,
					gateway,
					label,
					ip_address,
					datastoreOpt,
					template,
				),
				Check: resource.ComposeTestCheckFunc(
					testAccCheckVSphereVirtualMachineExists("vsphere_virtual_machine.foo", &vm),
					resource.TestCheckResourceAttr(
						"vsphere_virtual_machine.foo", "name", "terraform-test"),
					resource.TestCheckResourceAttr(
						"vsphere_virtual_machine.foo", "vcpu", "2"),
					resource.TestCheckResourceAttr(
						"vsphere_virtual_machine.foo", "memory", "4096"),
					resource.TestCheckResourceAttr(
						"vsphere_virtual_machine.foo", "disk.#", "2"),
					resource.TestCheckResourceAttr(
						"vsphere_virtual_machine.foo", "disk.0.template", template),
					resource.TestCheckResourceAttr(
						"vsphere_virtual_machine.foo", "network_interface.#", "1"),
					resource.TestCheckResourceAttr(
						"vsphere_virtual_machine.foo", "network_interface.0.label", label),
				),
			},
		},
	})
}

func TestAccVSphereVirtualMachine_dhcp(t *testing.T) {
	var vm virtualMachine
	var locationOpt string
	var datastoreOpt string

	if v := os.Getenv("VSPHERE_DATACENTER"); v != "" {
		locationOpt += fmt.Sprintf("    datacenter = \"%s\"\n", v)
	}
	if v := os.Getenv("VSPHERE_CLUSTER"); v != "" {
		locationOpt += fmt.Sprintf("    cluster = \"%s\"\n", v)
	}
	if v := os.Getenv("VSPHERE_RESOURCE_POOL"); v != "" {
		locationOpt += fmt.Sprintf("    resource_pool = \"%s\"\n", v)
	}
	if v := os.Getenv("VSPHERE_DATASTORE"); v != "" {
		datastoreOpt = fmt.Sprintf("        datastore = \"%s\"\n", v)
	}
	template := os.Getenv("VSPHERE_TEMPLATE")
	label := os.Getenv("VSPHERE_NETWORK_LABEL_DHCP")

	resource.Test(t, resource.TestCase{
		PreCheck:     func() { testAccPreCheck(t) },
		Providers:    testAccProviders,
		CheckDestroy: testAccCheckVSphereVirtualMachineDestroy,
		Steps: []resource.TestStep{
			resource.TestStep{
				Config: fmt.Sprintf(
					testAccCheckVSphereVirtualMachineConfig_dhcp,
					locationOpt,
					label,
					datastoreOpt,
					template,
				),
				Check: resource.ComposeTestCheckFunc(
					testAccCheckVSphereVirtualMachineExists("vsphere_virtual_machine.bar", &vm),
					resource.TestCheckResourceAttr(
						"vsphere_virtual_machine.bar", "name", "terraform-test"),
					resource.TestCheckResourceAttr(
						"vsphere_virtual_machine.bar", "vcpu", "2"),
					resource.TestCheckResourceAttr(
						"vsphere_virtual_machine.bar", "memory", "4096"),
					resource.TestCheckResourceAttr(
						"vsphere_virtual_machine.bar", "disk.#", "1"),
					resource.TestCheckResourceAttr(
						"vsphere_virtual_machine.bar", "disk.0.template", template),
					resource.TestCheckResourceAttr(
						"vsphere_virtual_machine.bar", "network_interface.#", "1"),
					resource.TestCheckResourceAttr(
						"vsphere_virtual_machine.bar", "network_interface.0.label", label),
				),
			},
		},
	})
}

<<<<<<< HEAD
=======
func TestAccVSphereVirtualMachine_custom_configs(t *testing.T) {
	var vm virtualMachine
	var locationOpt string
	var datastoreOpt string

	if v := os.Getenv("VSPHERE_DATACENTER"); v != "" {
		locationOpt += fmt.Sprintf("    datacenter = \"%s\"\n", v)
	}
	if v := os.Getenv("VSPHERE_CLUSTER"); v != "" {
		locationOpt += fmt.Sprintf("    cluster = \"%s\"\n", v)
	}
	if v := os.Getenv("VSPHERE_RESOURCE_POOL"); v != "" {
		locationOpt += fmt.Sprintf("    resource_pool = \"%s\"\n", v)
	}
	if v := os.Getenv("VSPHERE_DATASTORE"); v != "" {
		datastoreOpt = fmt.Sprintf("        datastore = \"%s\"\n", v)
	}
	template := os.Getenv("VSPHERE_TEMPLATE")
	label := os.Getenv("VSPHERE_NETWORK_LABEL_DHCP")

	resource.Test(t, resource.TestCase{
		PreCheck:     func() { testAccPreCheck(t) },
		Providers:    testAccProviders,
		CheckDestroy: testAccCheckVSphereVirtualMachineDestroy,
		Steps: []resource.TestStep{
			resource.TestStep{
				Config: fmt.Sprintf(
					testAccCheckVSphereVirtualMachineConfig_custom_configs,
					locationOpt,
					label,
					datastoreOpt,
					template,
				),
				Check: resource.ComposeTestCheckFunc(
>>>>>>> 09ce6b47
					testAccCheckVSphereVirtualMachineExists("vsphere_virtual_machine.car", &vm),
					resource.TestCheckResourceAttr(
						"vsphere_virtual_machine.car", "name", "terraform-test-custom"),
					resource.TestCheckResourceAttr(
						"vsphere_virtual_machine.car", "vcpu", "2"),
					resource.TestCheckResourceAttr(
						"vsphere_virtual_machine.car", "memory", "4096"),
					resource.TestCheckResourceAttr(
						"vsphere_virtual_machine.car", "disk.#", "1"),
					resource.TestCheckResourceAttr(
						"vsphere_virtual_machine.car", "disk.0.template", template),
					resource.TestCheckResourceAttr(
						"vsphere_virtual_machine.car", "network_interface.#", "1"),
					resource.TestCheckResourceAttr(
						"vsphere_virtual_machine.car", "custom_configuration_parameters.foo", "bar"),
					resource.TestCheckResourceAttr(
						"vsphere_virtual_machine.car", "custom_configuration_parameters.car", "ferrai"),
					resource.TestCheckResourceAttr(
						"vsphere_virtual_machine.car", "custom_configuration_parameters.num", "42"),
					resource.TestCheckResourceAttr(
						"vsphere_virtual_machine.car", "network_interface.0.label", label),
				),
			},
		},
	})
}

func testAccCheckVSphereVirtualMachineDestroy(s *terraform.State) error {
	client := testAccProvider.Meta().(*govmomi.Client)
	finder := find.NewFinder(client.Client, true)

	for _, rs := range s.RootModule().Resources {
		if rs.Type != "vsphere_virtual_machine" {
			continue
		}

		dc, err := finder.Datacenter(context.TODO(), rs.Primary.Attributes["datacenter"])
		if err != nil {
			return fmt.Errorf("error %s", err)
		}

		dcFolders, err := dc.Folders(context.TODO())
		if err != nil {
			return fmt.Errorf("error %s", err)
		}

		_, err = object.NewSearchIndex(client.Client).FindChild(context.TODO(), dcFolders.VmFolder, rs.Primary.Attributes["name"])
		if err == nil {
			return fmt.Errorf("Record still exists")
		}
	}

	return nil
}

func testAccCheckVSphereVirtualMachineExists(n string, vm *virtualMachine) resource.TestCheckFunc {
	return func(s *terraform.State) error {
		rs, ok := s.RootModule().Resources[n]
		if !ok {
			return fmt.Errorf("Not found: %s", n)
		}

		if rs.Primary.ID == "" {
			return fmt.Errorf("No ID is set")
		}

		client := testAccProvider.Meta().(*govmomi.Client)
		finder := find.NewFinder(client.Client, true)

		dc, err := finder.Datacenter(context.TODO(), rs.Primary.Attributes["datacenter"])
		if err != nil {
			return fmt.Errorf("error %s", err)
		}

		dcFolders, err := dc.Folders(context.TODO())
		if err != nil {
			return fmt.Errorf("error %s", err)
		}

		_, err = object.NewSearchIndex(client.Client).FindChild(context.TODO(), dcFolders.VmFolder, rs.Primary.Attributes["name"])

		*vm = virtualMachine{
			name: rs.Primary.ID,
		}

		return nil
	}
}

const testAccCheckVSphereVirtualMachineConfig_basic = `
resource "vsphere_virtual_machine" "foo" {
    name = "terraform-test"
%s
    vcpu = 2
    memory = 4096
    gateway = "%s"
    network_interface {
        label = "%s"
        ip_address = "%s"
        subnet_mask = "255.255.255.0"
    }
    disk {
%s
        template = "%s"
        iops = 500
    }
    disk {
        size = 1
        iops = 500
    }
}
`
const testAccCheckVSphereVirtualMachineConfig_dhcp = `
resource "vsphere_virtual_machine" "bar" {
    name = "terraform-test"
%s
    vcpu = 2
    memory = 4096
    network_interface {
        label = "%s"
    }
    disk {
%s
        template = "%s"
    }
}
`
<<<<<<< HEAD
=======

const testAccCheckVSphereVirtualMachineConfig_custom_configs = `
resource "vsphere_virtual_machine" "car" {
    name = "terraform-test-custom"
%s
    vcpu = 2
    memory = 4096
    network_interface {
        label = "%s"
    }
    custom_configuration_parameters {
>>>>>>> 09ce6b47
        "foo" = "bar"
	"car" = "ferrai"
	"num" = 42
    }
    disk {
%s
        template = "%s"
    }
}
`<|MERGE_RESOLUTION|>--- conflicted
+++ resolved
@@ -127,8 +127,6 @@
 	})
 }
 
-<<<<<<< HEAD
-=======
 func TestAccVSphereVirtualMachine_custom_configs(t *testing.T) {
 	var vm virtualMachine
 	var locationOpt string
@@ -163,7 +161,6 @@
 					template,
 				),
 				Check: resource.ComposeTestCheckFunc(
->>>>>>> 09ce6b47
 					testAccCheckVSphereVirtualMachineExists("vsphere_virtual_machine.car", &vm),
 					resource.TestCheckResourceAttr(
 						"vsphere_virtual_machine.car", "name", "terraform-test-custom"),
@@ -291,8 +288,6 @@
     }
 }
 `
-<<<<<<< HEAD
-=======
 
 const testAccCheckVSphereVirtualMachineConfig_custom_configs = `
 resource "vsphere_virtual_machine" "car" {
@@ -304,7 +299,6 @@
         label = "%s"
     }
     custom_configuration_parameters {
->>>>>>> 09ce6b47
         "foo" = "bar"
 	"car" = "ferrai"
 	"num" = 42
